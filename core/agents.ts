// src/core/agents.ts
import { AgentState } from "./agentState";
import { BaseAgent } from "./BaseAgent";
import { BaseActionAgent } from "./BaseActionAgent";

/**
 * Extracts RAG config and checks if any RAG vectors are present in config.
 * @param config Agent config object
 * @returns { ragCfg, hasRagVectors }
 */
const getRagConfigAndPresence = (config: Record<string, any>): {
  ragCfg: { vectorFiles?: string[]; vectorFile?: string } | undefined;
  hasRagVectors: boolean;
} => {
  const ragCfg = (config?.configurable?.rag ?? config?.configurable?.agentConfig?.rag) as { vectorFiles?: string[]; vectorFile?: string } | undefined;
  const hasRagVectors = Array.isArray(ragCfg?.vectorFiles)
    ? !!ragCfg && ragCfg.vectorFiles!.length > 0
    : typeof ragCfg?.vectorFile === "string";
  return { ragCfg, hasRagVectors };
};

export class EnhancePromptAgent extends BaseAgent {
  static async execute(input: unknown, config: Record<string, any>): Promise<Partial<AgentState>> {
    const state = input as AgentState;
    
    if (state.tasks.length === 0) {
      // NOTES: change the prompt to enhance so that it can be more clear and concise
      const enhancePrompt = `You are an assistant that help users to enhance their prompt so that the prompt is more clear and concise. Respond use this format:

      **Required Format:**
      \`\`\`
      <initial_enhancement>
      [Provide initial enhancement about user's prompt. This enhancement should be more clear and concise than the original prompt.]
      </initial_enhancement>

      <critique_initial_enhancement>
      [Analyze and critique the initial enhancement. Identify weaknesses, shortcomings, missed aspects, or areas that could be improved. Think critically about the initial enhancement.]
      </critique_initial_enhancement> 

      <final_enhancement>
      [Provide an improved and refined enhancement based on the critique. This enhancement should be more comprehensive, accurate, and complete compared to the initial enhancement. The final enhancement should be more clear and concise than the initial enhancement.]
      </final_enhancement>
      \`\`\`

      **User's Prompt:** ${state.objective}

      Please enhance the above prompt using the structured 3-part format.`;
      
      let newPrompt = state.objective; // Fallback to original objective
      try {
        // Call the LLM to enhance the prompt
        const response = await EnhancePromptAgent.callLLM(enhancePrompt, config);
        const finalEnhancementMatch = response.match(/<final_enhancement>([\s\S]*?)<\/final_enhancement>/);
        if (finalEnhancementMatch && finalEnhancementMatch[1]) {
          EnhancePromptAgent.logExecution("EnhancePromptAgent", "enhancingPrompt", {
            enhancedPrompt: finalEnhancementMatch[1].trim(),
            response,
          }, config);
          newPrompt = finalEnhancementMatch[1].trim();
        } else {
          // Fallback: return the full response if parsing fails
          newPrompt = response;
        }
        EnhancePromptAgent.logExecution("EnhancePromptAgent", "finalEnhancement", {
          objective: state.objective,
          newPrompt
        }, config);
      } catch (error) {
        console.error("Error enhancing prompt:", error);
        newPrompt = state.objective; // Fallback to original objective
      }
      
      return { ...state, prompt: newPrompt, objective: newPrompt };
    }
    return state;
  }
}

export class TaskBreakdownAgent extends BaseAgent {
  static async execute(input: unknown, config: Record<string, any>): Promise<Partial<AgentState>> {
    const state = input as AgentState;

    const maxTasks = (config?.configurable?.maxTasks) ? config.configurable.maxTasks : 5; // Limit to 5 tasks
    const { hasRagVectors } = getRagConfigAndPresence(config);
    const ragGuidance = hasRagVectors
      ? `
        If the tasks require factual, document-grounded answers, include an early task to consult the local document corpus using the ragSearch tool (retrieve relevant passages first, then synthesize). Prefer grounded retrieval before free-form reasoning.`
      : "";
    if (state.tasks.length === 0) {
      const breakdownPrompt = `
        Break down this objective into a semicolon-separated list of tasks, with a maximum of ${maxTasks} tasks,
        ending it with a summarize task "[summarize]".
        Only return the list in semicolon, do not answer or explain.
        Objective: "${state.objective}"
        ${ragGuidance}
      `;
      
      const breakdown = await TaskBreakdownAgent.callLLM(breakdownPrompt, config);
      const tasks = breakdown.split(";").map(t => t.trim()).filter(Boolean);
      
      TaskBreakdownAgent.logExecution("TaskBreakdownAgent", "taskBreakdown", {
        objective: state.objective,
        tasks: tasks
      }, config);
      
      return { ...state, tasks, currentTaskIndex: 0, agentPhaseHistory: [...state.agentPhaseHistory, "TaskBreakdownAgent"] };
    }
    return state;
  }
}

export class TaskReplanningAgent extends BaseAgent {
  static async execute(input: unknown, config: Record<string, any>): Promise<Partial<AgentState>> {
    const state = input as AgentState;
    TaskReplanningAgent.logExecution("TaskReplanningAgent", "evaluateState", {
      objective: state.objective,
      availableTasks: state.tasks,
      actionedTasks: state.actionedTasks,
      actionResults: state.actionResults,
    }, config);
    const currentTask = TaskReplanningAgent.getCurrentTask(state);
    const { hasRagVectors } = getRagConfigAndPresence(config);
    const ragGuidance = hasRagVectors
      ? `
        If the objective benefits from local documents, ensure the plan includes a retrieval step using the ragSearch tool before answering/summarizing. Keep retrieval steps only when still necessary; avoid repeating already completed retrieval.`
      : "";
    
    // Priority 1 & 2: Handle completion scenarios (existing summarize task OR objective achieved)
    const hasSummarizeTask = currentTask && currentTask.toLowerCase().includes("summarize");
    
    if (hasSummarizeTask || state.objectiveAchieved) {
      if (hasSummarizeTask) {
        // Already has summarize task - pass through
        TaskReplanningAgent.logExecution("TaskReplanningAgent", "summarizeTaskDetected", {
          task: currentTask,
          action: "passing through to completion"
        }, config);
        return { ...state, agentPhaseHistory: [...state.agentPhaseHistory, "TaskReplanningAgent"] };
      } else {
        // Objective achieved but no summarize task - add it
        const tasks = [...state.tasks];
        tasks.push("[summarize]");
        TaskReplanningAgent.logExecution("TaskReplanningAgent", "addingSummarizeTask", {
          reason: "Objective achieved but no summarize task found",
          addedTask: "[summarize]",
          currentIndex: state.currentTaskIndex
        }, config);
        return { ...state, tasks, currentTaskIndex: tasks.length - 1, agentPhaseHistory: [...state.agentPhaseHistory, "TaskReplanningAgent"] };
      }
    }
    
    // Priority 3: Normal replanning logic
    if (state.tasks.length > 1 && currentTask && !currentTask.toLowerCase().includes("summarize")) {
      const replanPrompt = `
<<<<<<< HEAD
        The user has requested to replan the tasks for the objective "${state.objective}". Previously, done tasks were: ${state.actionedTasks.join(", ")}. Your current plan: ${state.tasks.join(", ")} and your current task now: ${currentTask}.
        Your current action answered results are: ${state.actionResults.join(", ")}.

        I want you to update plan accordingly. If no more steps/tasks are needed and you can return to the user, then respond with a summarize task "[summarize]". Otherwise, adjust out the semicolon-separated list of tasks.
        Remove tasks before current task and only add task to the plan that still NEED to be done. Do not return previously done tasks as part of the plan. Only return the replanned task list in semicolon, do not answer or explain.
        ${ragGuidance}
=======
        The user has requested to replan the tasks for the objective "${state.objective}".
        
        Previously completed tasks: ${state.actionedTasks.join(", ")}
        Current plan: ${state.tasks.join(", ")}
        Recent action results: ${state.actionResults.join(", ")}
        
        Analyze the above action results and based on this, update the plan:
          - Remove tasks that are already completed or no longer needed.
          - Add new tasks if new subtasks or requirements are discovered.
          - Reorder or reprioritize tasks if necessary.
          - If all tasks are complete or the objective is achieved, return only the summarize task "[summarize]".
        
        Return only the updated in semicolon-separated list of tasks that still need to be done, in order. Do not include any explanation or previously completed tasks.
>>>>>>> 1ffe6e9d
      `;
      
      const replan = await TaskReplanningAgent.callLLM(replanPrompt, config);
      const tasks = replan.split(";").map(t => t.trim()).filter(Boolean);
      
      TaskReplanningAgent.logExecution("TaskReplanningAgent", "taskReplan", {
        actionedTasks: state.actionedTasks,
        previousTasks: state.tasks,
        newTasks: tasks,
      }, config);
      
      return { ...state, tasks, currentTaskIndex: 0, agentPhaseHistory: [...state.agentPhaseHistory, "TaskReplanningAgent"] };
    }
    
    return state;
  }
}

export class ActionAgent extends BaseActionAgent {
  protected static readonly agentRole = 'final' as const;
  
  static execute: (input: unknown, config: Record<string, any>) => Promise<Partial<AgentState>> = BaseActionAgent.createExecute(ActionAgent);
  
  protected static async processTask(
    state: AgentState, 
    currentTask: string, 
    config: Record<string, any>
  ): Promise<string> {
    return await ActionAgent.callLLM(
      `You will only answer specific task/question in short and compact manner to achieve objective "${state.objective}".
      Complete and answer the following task: "${currentTask}"`,
      config,
      ActionAgent.getObservabilityHeaders('action', state)
    );
  }
  
  protected static processFinalResult(state: AgentState, result: string): Partial<AgentState> {
    return ActionAgent.updateActionResults(state, result);
  }
}

export class CompletionAgent extends BaseAgent {
  static async execute(input: unknown, config: Record<string, any>): Promise<Partial<AgentState>> {
    const state = input as AgentState;
    
    // Use custom output format if provided, otherwise use default
    const formatInstruction = state.outputInstruction 
      ? state.outputInstruction
      : "**Follow intended format from Objective**.";
    
    const summaryPrompt = `
      Summarize the following results for the user:
${state.actionResults.join("\n")} , to achieve the objective: "${state.objective}"

      Output Format Rules:
${formatInstruction}

      If you cannot summarize, then return "No summary available".
    `;
    
    const conclusion = await CompletionAgent.callLLM(summaryPrompt, config);
    
    CompletionAgent.logExecution("CompletionAgent", "summaryCompleted", {
      objective: state.objective,
      actionTasks: state.actionedTasks,
      actionResults: state.actionResults,
    }, config);
    
    return { ...state, conclusion, objectiveAchieved: true, agentPhaseHistory: [...state.agentPhaseHistory, "CompletionAgent"]};
  }
}<|MERGE_RESOLUTION|>--- conflicted
+++ resolved
@@ -152,14 +152,6 @@
     // Priority 3: Normal replanning logic
     if (state.tasks.length > 1 && currentTask && !currentTask.toLowerCase().includes("summarize")) {
       const replanPrompt = `
-<<<<<<< HEAD
-        The user has requested to replan the tasks for the objective "${state.objective}". Previously, done tasks were: ${state.actionedTasks.join(", ")}. Your current plan: ${state.tasks.join(", ")} and your current task now: ${currentTask}.
-        Your current action answered results are: ${state.actionResults.join(", ")}.
-
-        I want you to update plan accordingly. If no more steps/tasks are needed and you can return to the user, then respond with a summarize task "[summarize]". Otherwise, adjust out the semicolon-separated list of tasks.
-        Remove tasks before current task and only add task to the plan that still NEED to be done. Do not return previously done tasks as part of the plan. Only return the replanned task list in semicolon, do not answer or explain.
-        ${ragGuidance}
-=======
         The user has requested to replan the tasks for the objective "${state.objective}".
         
         Previously completed tasks: ${state.actionedTasks.join(", ")}
@@ -173,7 +165,6 @@
           - If all tasks are complete or the objective is achieved, return only the summarize task "[summarize]".
         
         Return only the updated in semicolon-separated list of tasks that still need to be done, in order. Do not include any explanation or previously completed tasks.
->>>>>>> 1ffe6e9d
       `;
       
       const replan = await TaskReplanningAgent.callLLM(replanPrompt, config);
