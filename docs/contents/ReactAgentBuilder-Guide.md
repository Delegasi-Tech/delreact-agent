--- conflicted
+++ resolved
@@ -3,26 +3,6 @@
 title: ReactAgent Builder Guide
 description: Complete guide to building reactive agents with DelReact
 ---
-
-# User Guide
-
-## Overview
-
-`ReactAgentBuilder` is the main class for the DelReact Agent framework. It manages the agent workflow, configuration, and execution pipeline using a state-driven approach.
-
-## Basic Usage
-
-### 1. Simple Setup
-
-```typescript
-import { ReactAgentBuilder } from "delreact-agent";
-
-// Initialize with API keys
-const agent = new ReactAgentBuilder({
-  geminiKey: "your-gemini-api-key",
-  openaiKey: "your-openai-api-key",  // Optional
-});
-
 
 # ReactAgentBuilder - User Guide
 
@@ -245,7 +225,6 @@
 const openrouterResult = await workflow.invoke({ objective: "Task 3" });
 ```
 
-<<<<<<< HEAD
 ### 3. Custom Agent Prompts
 
 DelReact allows you to customize the behavior of individual agents by providing custom prompts. This enables domain-specific or industry-tailored agent behavior.
@@ -376,8 +355,9 @@
 ```
 
 Each prompt function receives context parameters including objective, session context, document context, and configuration. See the [Custom Agent Prompt Guide](Custom-Agent-Prompt.md) for detailed examples and best practices.
-=======
-### 3. Separate Model Configuration
+
+
+### 4. Separate Model Configuration
 
 DelReact supports different models for reasoning and execution agents, enabling cost optimization and performance tuning:
 
@@ -404,7 +384,6 @@
 - **Execution Agents** (use `provider`/`model`): Action, Completion
 
 **Backward Compatibility:** Existing single-model configurations continue to work unchanged (`selectedProvider` is still supported).
->>>>>>> 62571f56
 
 ## Real-World Examples
 
