--- conflicted
+++ resolved
@@ -51,7 +51,6 @@
 });
 ```
 
-<<<<<<< HEAD
 ## 3.1. Unified File Interface (Images + Documents) - NEW
 
 ```typescript
@@ -140,9 +139,6 @@
 ```
 
 ## 5. Direct LLM Call from Builder
-=======
-## 4. Direct LLM Call from Builder
->>>>>>> 9d6f3f4e
 
 You can call the LLM directly using the builder instance, with all config and tool context:
 
